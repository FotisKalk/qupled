import sys
import os
import numpy as np
import pandas as pd
import matplotlib.pyplot as plt
from matplotlib import colormaps as cm
import qupled.qupled as qp

# -----------------------------------------------------------------------
# Hdf class
# -----------------------------------------------------------------------

class Hdf():

    """ Class to manipulate the output hdf files produced when a scheme is solved. """
    
    # Construct
    def __init__(self):
        # The first entry is a descriptive name of the 
        self.entries = {
            "adr"        : self.Entries("Auxiliary density response", "numpy2D"),
            "bf"         : self.Entries("Bridge function adder", "numpy"),
            "coupling"   : self.Entries("Coupling parameter", "number"),
            "cutoff"     : self.Entries("Cutoff for the wave-vector grid", "number"),
            "degeneracy" : self.Entries("Degeneracy parameter", "number"),
            "error"      : self.Entries("Residual error in the solution", "number"),
            "fxcGrid"    : self.Entries("Coupling parameter", "numpy"),
            "fxci"       : self.Entries("Free Energy integrand", "numpy2D"),
            "matsubara"  : self.Entries("Number of matsubara frequencies", "number"),
            "idr"        : self.Entries("Ideal density response", "numpy2D"),
            "resolution" : self.Entries("Resolution for the wave-vector grid", "number"),
            "rdf"        : self.Entries("Radial distribution function", "numpy"),
            "rdfGrid"    : self.Entries("Inter-particle distance", "numpy"), 
            "sdr"        : self.Entries("Static density response", "numpy"),
            "slfc"       : self.Entries("Static local field correction", "numpy"),
            "ssf"        : self.Entries("Static structure factor", "numpy"),
            "ssfHF"      : self.Entries("Hartree-Fock static structure factor", "numpy"),
            "theory"     : self.Entries("Theory that is being solved", "string"),
            "wvg"        : self.Entries("Wave-vector", "numpy"),
            "Alpha"      : self.Entries("Free Parameter for VS schemes", "numpy")
        }

    # Structure used to cathegorize the entries stored in the hdf file
    class Entries():
        def __init__(self, description, entryType):
            self.description = description # Descriptive string of the entry
            self.entryType = entryType # Type of entry (numpy, numpy2, number or string)
            assert(self.entryType == "numpy"
                   or self.entryType == "numpy2D"
                   or self.entryType == "number"
                   or self.entryType == "string")
            
    # Read data in hdf file
    def read(self, hdf : str, toRead : list[str]) -> dict:
        """ Reads an hdf file produced by coupled and returns the content in the form of a dictionary

        Args:  
            hdf: Name of the hdf file to read  
            toRead: A list of quantities to read. The list of quantities that can be extracted from
                the hdf file can be obtained by running :func:`~qupled.util.Hdf.inspect`
        
        Returns:
            A dictionary whose entries are the quantities listed in toRead
        
        """
        output = dict.fromkeys(toRead)
        for name in toRead:
            if name not in self.entries:
                sys.exit("Unknown entry")
            if ( self.entries[name].entryType == "numpy" ) :
                output[name] = pd.read_hdf(hdf, name)[0].to_numpy()
            elif ( self.entries[name].entryType == "numpy2D" ) :
                output[name] = pd.read_hdf(hdf, name).to_numpy()
            elif ( self.entries[name].entryType == "number") :
                output[name] = pd.read_hdf(hdf, "info")[name].iloc[0].tolist()
            elif ( self.entries[name].entryType == "string") :
                output[name] = pd.read_hdf(hdf, "info")[name].iloc[0]
            else:
                sys.exit("Unknown entry type")
        return output

    # Get all quantities stored in an hdf file
    def inspect(self, hdf : str) -> dict:
        """ Allows to obtain a summary of the quantities stored in an hdf file

        Args:  
            hdf: Name of the hdf file to inspect
        
        Returns:
            A dictionary containing all the quantities stored in the hdf file and a brief description for
            each quantity
        
        """
        with pd.HDFStore(hdf, mode='r') as store:
            datasetNames =  [name[1:] if name.startswith('/') else name for name in store.keys()]
            if "info" in datasetNames:
                datasetNames.remove("info")
                for name in store["info"].keys() : datasetNames.append(name)
        output = dict.fromkeys(datasetNames)
        for key in output.keys():
            output[key] = self.entries[key].description;
        return output
        
    # Plot from data in hdf file
    def plot(self, hdf : str, toPlot : list[str], matsubara : np.array = None) -> None:
        """ Plots the results stored in an hdf file.

        Args:  
            hdf: Name of the hdf file
            toPlot: A list of quantities to plot. Allowed quantities include adr (auxiliary density response),
                bf (bridge function adder), fxci (free energy integrand), idr (ideal density response), rdf
                (radial distribution function), sdr (static density response), slfc (static local field correction)
                ssf (static structure factor) and ssfHF (Hartree-Fock static structure factor).
                If the hdf file does not contain the specified quantity, an error is thrown
            matsubara: A list of matsubara frequencies to plot. Applies only when the idr is plotted.  
                (Defaults to  None, all matsubara frequencies are plotted)  
        
        """
        for name in toPlot :
            description = self.entries[name].description if name in self.entries.keys() else ""
            if ( name == "rdf" ) :
                x = self.read(hdf, [name, "rdfGrid"])
                Plot.plot1D(x["rdfGrid"], x[name], self.entries["rdfGrid"].description, description)
            elif ( name in ["adr", "idr"] ) :
                x = self.read(hdf, [name, "wvg", "matsubara"])
                if (matsubara is None) : matsubara = np.arange(x["matsubara"])
                Plot.plot1DParametric(x["wvg"], x[name], self.entries["wvg"].description, description, matsubara)
            elif ( name == "fxci" ) :
                x = self.read(hdf, [name, "fxcGrid"])
                Plot.plot1D(x["fxcGrid"], x[name][1,:], self.entries["fxcGrid"].description, description)
            elif ( name in ["bf", "sdr", "slfc", "ssf", "ssfHF"] ) :
                x = self.read(hdf, [name, "wvg"])
<<<<<<< HEAD
                Plot.plot1D(x["wvg"], x[name], self.entries["wvg"].description, self.entries[name].description)
            elif ( name == "Alpha" ) :
                x = self.read(hdf, [name, "fxcGrid"])
                Plot.plot1D(x["fxcGrid"][::2], x[name], self.entries["fxcGrid"].description, self.entries[name].description)
=======
                Plot.plot1D(x["wvg"], x[name], self.entries["wvg"].description, description)
>>>>>>> c8f754b2
            else:
                sys.exit("Unknown quantity to plot")

        
    def computeRdf(self, hdf : str, rdfGrid : np.array = None, saveRdf : bool = True) -> None:
        """ Computes the radial distribution function and returns it as a numpy array.

        Args:  
            hdf: Name of the hdf file to load the structural properties from
            rdfGrid: A numpy array specifing the grid used to compute the radial distribution function
                (default = None, i.e. rdfGrid = np.arange(0.0, 10.0, 0.01))
            saveRdf: Flag marking whether the rdf data should be added to the hdf file (default = True)

        Returns:
            The radial distribution function
        
        """
        hdfData = self.read(hdf, ["wvg", "ssf"])
        if (rdfGrid is None) : rdfGrid = np.arange(0.0, 10.0, 0.01)
        rdf = qp.computeRdf(rdfGrid, hdfData["wvg"], hdfData["ssf"])
        if (saveRdf):
            pd.DataFrame(rdfGrid).to_hdf(hdf, key="rdfGrid", mode="r+")
            pd.DataFrame(rdf).to_hdf(hdf, key="rdf", mode="r+")
        return rdf

    def computeInternalEnergy(self, hdf : str) -> float:
        """ Computes the internal energy and returns it to output.

        Args:  
            hdf: Name of the hdf file to load the structural properties from

        Returns:
            The internal energy
        """
        hdfData = self.read(hdf, ["wvg", "ssf", "coupling"])
        return qp.computeInternalEnergy(hdfData["wvg"], hdfData["ssf"], hdfData["coupling"])
    
# -----------------------------------------------------------------------
# Plot class
# -----------------------------------------------------------------------
    
class Plot():

    """ Class to collect methods used for plotting """
    
    # One dimensional plots
    def plot1D(x, y, xlabel, ylabel):
        """ Produces the plot of a one-dimensional quantity.

        Positional arguments:  
        x -- data for the x-axis (a numpy array)  
        y -- data for the y-axis (a numpy array)  
        xlabel -- label for the x-axis (a string)  
        ylabel -- label for the y-axis (a string)  
        """
        plt.plot(x, y, "b")
        plt.xlabel(xlabel)
        plt.ylabel(ylabel)
        plt.show()       
    
    # One dimensional plots with one parameter"
    def plot1DParametric(x, y, xlabel, ylabel, parameters):
        """ Produces the plot of a one-dimensional quantity that depends on an external parameter.
        
        Positional arguments:  
        x -- data for the x-axis (a numpy array)  
        y -- data for the y-axis (a two-dimensional numpy array)  
        xlabel -- label for the x-axis (a string)  
        ylabel -- label for the y-axis (a string)  
        parameters -- list of parameters for which the results should be plotted
        """
        numParameters = parameters.size
        cmap = cm["viridis"]
        for i in np.arange(numParameters):
            color = cmap(1.0*i/numParameters)
            plt.plot(x, y[:,parameters[i]], color=color)
        plt.xlabel(xlabel)
        plt.ylabel(ylabel)
        plt.show()        


# -----------------------------------------------------------------------
# MPI class
# -----------------------------------------------------------------------

class MPI():

    """ Class to handle the calls to the MPI API """
    
    def __init__(self):
        self.qpMPI = qp.MPI
    
    def getRank(self):
        """ Get rank of the process """
        return self.qpMPI.rank()

    def isRoot(self):
        """ Check if the current process is root (rank 0) """
        return self.qpMPI.isRoot()

    def barrier(self):
        """ Setup and MPI barrier """
        self.qpMPI.barrier()

    def timer(self):
        """ Get wall time """
        return self.qpMPI.timer()
        
    @staticmethod
    def runOnlyOnRoot(func):
        """ Python decorator for all methods that have to be run only by root """
        def wrapper(*args, **kwargs):
            if MPI().isRoot():
                return func(*args, **kwargs)

        return wrapper

    @staticmethod
    def synchronizeRanks(func):
        """ Python decorator for all methods that need to rank synchronization """
        def wrapper(*args, **kwargs):
            func(*args, **kwargs)
            MPI().barrier()

        return wrapper

    @staticmethod
    def recordTime(func):
        """ Python decorator for all methods that have to be timed """
        def wrapper(*args, **kwargs):
            tic = MPI().timer()
            func(*args, **kwargs)
            toc = MPI().timer()
            dt = toc - tic;
            hours = dt // 3600
            minutes = (dt % 3600) // 60
            seconds = dt % 60
            if MPI().isRoot():
                if (hours > 0) :
                    print("Elapsed time: %d h, %d m, %d s." % (hours, minutes, seconds) )
                elif (minutes > 0) :
                    print("Elapsed time: %d m, %d s." % (minutes, seconds) )
                else:
                    print("Elapsed time: %.1f s." % seconds)
        return wrapper<|MERGE_RESOLUTION|>--- conflicted
+++ resolved
@@ -130,14 +130,7 @@
                 Plot.plot1D(x["fxcGrid"], x[name][1,:], self.entries["fxcGrid"].description, description)
             elif ( name in ["bf", "sdr", "slfc", "ssf", "ssfHF"] ) :
                 x = self.read(hdf, [name, "wvg"])
-<<<<<<< HEAD
-                Plot.plot1D(x["wvg"], x[name], self.entries["wvg"].description, self.entries[name].description)
-            elif ( name == "Alpha" ) :
-                x = self.read(hdf, [name, "fxcGrid"])
-                Plot.plot1D(x["fxcGrid"][::2], x[name], self.entries["fxcGrid"].description, self.entries[name].description)
-=======
                 Plot.plot1D(x["wvg"], x[name], self.entries["wvg"].description, description)
->>>>>>> c8f754b2
             else:
                 sys.exit("Unknown quantity to plot")
 
