#ifndef QVS_HPP
#define QVS_HPP

#include "numerics.hpp"
#include "vsbase.hpp"
#include "qstls.hpp"

// Forward declarations
class QVSStlsInput;

// -----------------------------------------------------------------
// Class to handle simultaneous state point calculations
// -----------------------------------------------------------------

class QStlsCSR : public CSR<vecUtil::Vector2D, Qstls, QVSStlsInput> {

  friend class QStructProp;

private:
  
  // Compute auxiliary density response
  void computeAdrStls();
  void computeAdr();
  // Helper methods to compute the derivatives
  double getDerivative(const vecUtil::Vector2D& f,
		       const int &l,
		       const size_t& idx,
		       const Derivative& type);

public:
  
  // Constructor
  QStlsCSR(const QVSStlsInput& in_) : CSR(in_, Qstls(in_)) { ; }
  // Compute Q
  double getQAdder() const;
};

// -----------------------------------------------------------------
// Class to handle the Q-adder in the free parameter expression
// -----------------------------------------------------------------

class QAdder {

private:
  
  const double lambda = pow(4.0/(9.0*M_PI), 1.0/3.0);
  // Degeneracy parameter
  const double Theta;
  // Chemical potential
  const double mu;
  // Integration limits
  const std::pair<double, double> limits;
  // Grid for 2D integration
  const std::vector<double> &itgGrid;
  // Integrator objects
  Integrator1D& itg1;
  Integrator2D& itg2;
  // Interpolator 1D class instance
  const Interpolator1D& interp;
  
  // SSF interpolation
  double ssf(const double& y) const;
  // Integrands 
  double integrandDenominator(const double q) const;
  double integrandNumerator1(const double q) const;
  double integrandNumerator2(const double w) const;
  // Get Integral denominator
  void getIntDenominator(double &res) const;
  
  
public:

  // Constructor
  QAdder(const double& Theta_,
	 const double& mu_,
	 double limitMin, double limitMax,
	 const std::vector<double>& itgGrid_,
<<<<<<< HEAD
	 Integrator1D& itg1_,
	 Integrator2D& itg2_,
	 const Interpolator1D &interp_) :  rs(rs_), Theta(Theta_), mu(mu_), 
					   limits(limitMin, limitMax),
					   itgGrid(itgGrid_), itg1(itg1_), 
					   itg2(itg2_), interp(interp_) { ; }
=======
	 Integrator1D &itg1_,
	 Integrator2DSingular &itg2_,
	 const Interpolator1D &interp_) 
    : Theta(Theta_), mu(mu_), 
      limits(limitMin, limitMax), itgGrid(itgGrid_), 
      itg1(itg1_), itg2(itg2_), interp(interp_) { ; }
>>>>>>> 00bf8de6
  
  // Get Q-adder
  double get() const;
  
};

// -----------------------------------------------------------------
// Class to handle the state point derivatives
// -----------------------------------------------------------------

class QStructProp : public StructPropBase<QStlsCSR, QVSStlsInput> {

private:

  using StructPropBase = StructPropBase<QStlsCSR, QVSStlsInput>;
  // Perform iterations to compute structural properties
  void doIterations();
  
public:

  // Compute structural properties
  int compute();
  // Constructor
  QStructProp(const QVSStlsInput &in_) : StructPropBase(in_) { ; }
  // Get Q term
  std::vector<double> getQ() const;  
  
};


// -----------------------------------------------------------------
// Class to handle the thermodynamic properties and derivatives
// -----------------------------------------------------------------

class QThermoProp : public ThermoPropBase<QStructProp, QVSStlsInput> {

private:

  using ThermoPropBase = ThermoPropBase<QStructProp, QVSStlsInput>;

public:

  // Constructors
  QThermoProp(const QVSStlsInput& in) : ThermoPropBase(in) { ; } 
  QThermoProp(const QVSStlsInput& in,
	      const QThermoProp& other) : ThermoPropBase(in, other) { ; }
  QThermoProp(const ThermoPropBase& other) : ThermoPropBase(other) { ; }
  // Get internal energy and internal energy derivatives
  std::vector<double> getQData() const;
  
};

// -----------------------------------------------------------------
// Solver for the qVS-STLS scheme
// -----------------------------------------------------------------

class QVSStls : public VSBase<QThermoProp, Rpa, QVSStlsInput> {

private:

  using VSBase = VSBase<QThermoProp, Rpa, QVSStlsInput>;
  // Compute free parameter
  double computeAlpha();
  // Iterations to solve the qvsstls-scheme
  void updateSolution();
  // Auxiliary density response
  vecUtil::Vector2D adr;
  
public:
  
  // Constructor from initial data
  QVSStls(const QVSStlsInput &in_) : VSBase(in_) { ; }
  // Constructor for recursive calculations
  QVSStls(const QVSStlsInput &in_,
	  const QThermoProp& thermoProp_) : VSBase(in_, thermoProp_) { ; }

  // Getters
  vecUtil::Vector2D getAdr() const { return adr; }
  
};

#endif<|MERGE_RESOLUTION|>--- conflicted
+++ resolved
@@ -75,22 +75,12 @@
 	 const double& mu_,
 	 double limitMin, double limitMax,
 	 const std::vector<double>& itgGrid_,
-<<<<<<< HEAD
 	 Integrator1D& itg1_,
 	 Integrator2D& itg2_,
-	 const Interpolator1D &interp_) :  rs(rs_), Theta(Theta_), mu(mu_), 
+	 const Interpolator1D &interp_) :  Theta(Theta_), mu(mu_), 
 					   limits(limitMin, limitMax),
 					   itgGrid(itgGrid_), itg1(itg1_), 
 					   itg2(itg2_), interp(interp_) { ; }
-=======
-	 Integrator1D &itg1_,
-	 Integrator2DSingular &itg2_,
-	 const Interpolator1D &interp_) 
-    : Theta(Theta_), mu(mu_), 
-      limits(limitMin, limitMax), itgGrid(itgGrid_), 
-      itg1(itg1_), itg2(itg2_), interp(interp_) { ; }
->>>>>>> 00bf8de6
-  
   // Get Q-adder
   double get() const;
   
