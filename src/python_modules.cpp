--- conflicted
+++ resolved
@@ -460,26 +460,17 @@
     .add_property("bf", StlsWrapper::getBf);
 
   // Class to solve the classical vs scheme
-<<<<<<< HEAD
   bp::class_<VSStls, bp::bases<Rpa>>("VSStls",
 				     bp::init<const VSStlsInput>())
     .def("compute", &VSStls::compute)
     .add_property("freeEnergyIntegrand", VSStlsWrapper::getFreeEnergyIntegrand)
     .add_property("freeEnergyGrid", VSStlsWrapper::getFreeEnergyGrid);
       
-=======
-  bp::class_<VSStls, bp::bases<StlsBase>>("VSStls", 
-					  bp::init<const VSStlsInput>())
-    .def("compute", &VSStls::compute)
-    .add_property("freeEnergyIntegrand", VSStlsWrapper::getFreeEnergyIntegrand)
-    .add_property("freeEnergyGrid", VSStlsWrapper::getFreeEnergyGrid);
-
   // Class to solve the classical ESA scheme
   bp::class_<ESA, bp::bases<StlsBase>>("ESA",
             bp::init<const StlsInput>())
      .def("compute", &ESA::compute);
 
->>>>>>> e7b04f04
   // Class to solve quantum schemes
   bp::class_<Qstls, bp::bases<Stls>>("Qstls",
 				     bp::init<const QstlsInput>())
