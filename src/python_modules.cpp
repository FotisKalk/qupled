#include <mpi.h>
#include <boost/python.hpp>
#include <boost/python/numpy.hpp>
#include "util.hpp"
#include "input.hpp"
#include "numerics.hpp"
#include "python_wrappers.hpp"

namespace bp = boost::python;
namespace bn = boost::python::numpy;
namespace vp = vecUtil::python;

// Initialization code for the qupled module
void qupledInitialization() {
<<<<<<< HEAD
  int isMPIInit;
  MPI_Initialized(&isMPIInit);
  if (isMPIInit == 0) {
    throw runtime_error("MPI has not been initialized correctly");
  }
=======
  // Deactivate default GSL error handler
  gsl_set_error_handler_off();
>>>>>>> a815ab47
}

// Classes exposed to Python
BOOST_PYTHON_MODULE(qupled)
{

  // Docstring formatting
  bp::docstring_options docopt;
  docopt.enable_all();
  docopt.disable_cpp_signatures();
	
  // Numpy library initialization
  bn::initialize();

  // Module initialization
  qupledInitialization();
  
  // Class for the input of the Rpa scheme
  bp::class_<RpaInput>("RpaInput")
    .add_property("coupling",
		  &RpaInput::getCoupling,
		  &RpaInput::setCoupling)
    .add_property("degeneracy",
		  &RpaInput::getDegeneracy,
		  &RpaInput::setDegeneracy)
    .add_property("int2DScheme",
		  &RpaInput::getInt2DScheme,
		  &RpaInput::setInt2DScheme)
    .add_property("intError",
		  &RpaInput::getIntError,
		  &RpaInput::setIntError)
    .add_property("threads",
		  &RpaInput::getNThreads,
		  &RpaInput::setNThreads)
    .add_property("theory",
		  &RpaInput::getTheory,
		  &RpaInput::setTheory)
    .add_property("chemicalPotential",
		  &PyRpaInput::getChemicalPotentialGuess,
		  &PyRpaInput::setChemicalPotentialGuess)
    .add_property("matsubara",
		  &RpaInput::getNMatsubara,
		  &RpaInput::setNMatsubara)
    .add_property("resolution",
		  &RpaInput::getWaveVectorGridRes,
		  &RpaInput::setWaveVectorGridRes)
    .add_property("cutoff",
		  &RpaInput::getWaveVectorGridCutoff,
		  &RpaInput::setWaveVectorGridCutoff)
    .def("print", &RpaInput::print)
    .def("isEqual", &RpaInput::isEqual);

  // Class for the initial guess of the Stls scheme
  bp::class_<StlsInput::SlfcGuess>("SlfcGuess")
    .add_property("wvg",
		  &PySlfcGuess::getWvg,
		  &PySlfcGuess::setWvg)
    .add_property("slfc",
		  &PySlfcGuess::getSlfc,
		  &PySlfcGuess::setSlfc);

  // Class for the input of the Stls scheme
  bp::class_<StlsInput, bp::bases<RpaInput>>("StlsInput")
    .add_property("error",
		  &StlsInput::getErrMin,
		  &StlsInput::setErrMin)
    .add_property("mixing",
		  &StlsInput::getMixingParameter,
		  &StlsInput::setMixingParameter)
    .add_property("iet",
		  &StlsInput::getIETMapping,
		  &StlsInput::setIETMapping)
    .add_property("iterations",
		  &StlsInput::getNIter,
		  &StlsInput::setNIter)
    .add_property("outputFrequency",
		  &StlsInput::getOutIter,
		  &StlsInput::setOutIter)
    .add_property("recoveryFile",
		  &StlsInput::getRecoveryFileName,
		  &StlsInput::setRecoveryFileName)
    .add_property("guess",
		  &StlsInput::getGuess,
		  &StlsInput::setGuess)
    .def("print", &StlsInput::print)
    .def("isEqual", &StlsInput::isEqual);

  // Class for the free energy integrand of the VSStls scheme
  bp::class_<VSStlsInput::FreeEnergyIntegrand>("FreeEnergyIntegrand")
    .add_property("grid",
		  &PyFreeEnergyIntegrand::getGrid,
		  &PyFreeEnergyIntegrand::setGrid)
    .add_property("integrand",
		  &PyFreeEnergyIntegrand::getIntegrand,
		  &PyFreeEnergyIntegrand::setIntegrand);

  // Class for the input of the VSStls scheme
  bp::class_<VSStlsInput, bp::bases<StlsInput>>("VSStlsInput")
    .add_property("errorAlpha",
		  &VSStlsInput::getErrMinAlpha,
		  &VSStlsInput::setErrMinAlpha)
    .add_property("iterationsAlpha",
		  &VSStlsInput::getNIterAlpha,
		  &VSStlsInput::setNIterAlpha)
    .add_property("alpha",
		  &PyVSStlsInput::getAlphaGuess,
		  &PyVSStlsInput::setAlphaGuess)
    .add_property("couplingResolution",
		  &VSStlsInput::getCouplingResolution,
		  &VSStlsInput::setCouplingResolution)
    .add_property("degeneracyResolution",
		  &VSStlsInput::getDegeneracyResolution,
		  &VSStlsInput::setDegeneracyResolution)
    .add_property("freeEnergyIntegrand",
		  &VSStlsInput::getFreeEnergyIntegrand,
		  &VSStlsInput::setFreeEnergyIntegrand)
    .def("print", &VSStlsInput::print)
    .def("isEqual", &VSStlsInput::isEqual);

  // Class for the initial guess of the Qstls scheme
  bp::class_<QstlsInput::QstlsGuess>("QstlsGuess")
    .add_property("wvg",
		  &PyQstlsGuess::getWvg,
		  &PyQstlsGuess::setWvg)
    .add_property("ssf",
		  &PyQstlsGuess::getSsf,
		  &PyQstlsGuess::setSsf)
    .add_property("adr",
		  &PyQstlsGuess::getAdr,
		  &PyQstlsGuess::setAdr)
    .add_property("matsubara",
		  &PyQstlsGuess::getMatsubara,
		  &PyQstlsGuess::setMatsubara);
    
  // Class for the input of the Qstls scheme
  bp::class_<QstlsInput, bp::bases<StlsInput>>("QstlsInput")
    .add_property("guess",
		  &QstlsInput::getGuess,
		  &QstlsInput::setGuess)
    .add_property("fixed",
		  &QstlsInput::getFixed,
		  &QstlsInput::setFixed)
    .add_property("fixediet",
		  &QstlsInput::getFixedIet,
		  &QstlsInput::setFixedIet)
    .def("print", &QstlsInput::print)
    .def("isEqual", &QstlsInput::isEqual);

  // Class to solve the classical RPA scheme
  bp::class_<Rpa>("Rpa",
		  bp::init<const RpaInput>())
    .def("compute", &PyRpa::compute)
    .def("rdf", &PyRpa::getRdf)
    .add_property("idr", &PyRpa::getIdr)
    .add_property("sdr", &PyRpa::getSdr)
    .add_property("slfc", &PyRpa::getSlfc)
    .add_property("ssf", &PyRpa::getSsf)
    .add_property("ssfHF", &PyRpa::getSsfHF)
    .add_property("uInt", &PyRpa::getUInt)
    .add_property("wvg", &PyRpa::getWvg)
    .add_property("recovery", &PyRpa::getRecoveryFileName);

  // Class to solve the classical ESA scheme
  bp::class_<ESA, bp::bases<Rpa>>("ESA",
				  bp::init<const RpaInput>())
    .def("compute", &ESA::compute);

  // Class to solve classical schemes
  bp::class_<Stls, bp::bases<Rpa>>("Stls",
				   bp::init<const StlsInput>())
    .def("compute", &PyStls::compute)
    .add_property("bf", &PyStls::getBf);

  // Class to solve the classical vs scheme
  bp::class_<VSStls, bp::bases<Rpa>>("VSStls",
				     bp::init<const VSStlsInput>())
    .def("compute", &PyVSStls::compute)
    .add_property("freeEnergyIntegrand", &PyVSStls::getFreeEnergyIntegrand)
    .add_property("freeEnergyGrid", &PyVSStls::getFreeEnergyGrid);
      
  // Class to solve quantum schemes
  bp::class_<Qstls, bp::bases<Stls>>("Qstls",
				     bp::init<const QstlsInput>())
    .def("compute", &PyQstls::compute)
    .add_property("adr", &PyQstls::getAdr);

  // Post-process methods
  bp::def("computeRdf", &PyThermo::computeRdf);
  bp::def("computeInternalEnergy", &PyThermo::computeInternalEnergy);
  bp::def("computeFreeEnergy", &PyThermo::computeFreeEnergy);

  
}<|MERGE_RESOLUTION|>--- conflicted
+++ resolved
@@ -12,16 +12,14 @@
 
 // Initialization code for the qupled module
 void qupledInitialization() {
-<<<<<<< HEAD
+  // Check that the MPI library was loaded
   int isMPIInit;
   MPI_Initialized(&isMPIInit);
   if (isMPIInit == 0) {
     throw runtime_error("MPI has not been initialized correctly");
   }
-=======
   // Deactivate default GSL error handler
   gsl_set_error_handler_off();
->>>>>>> a815ab47
 }
 
 // Classes exposed to Python
