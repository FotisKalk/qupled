#include <iostream>
#include <cassert>
#include "util.hpp"
#include "numerics.hpp"

using namespace std;
using namespace GslWrappers;
using namespace parallelUtil;

// -----------------------------------------------------------------
// C++ wrappers to GSL objects
// -----------------------------------------------------------------

template<typename Func, typename... Args>
void GslWrappers::callGSLFunction(Func&& gslFunction, Args&&... args) {
  int status = gslFunction(std::forward<Args>(args)...);
  if (status) {
    MPI::throwError("GSL error: " + std::to_string(status) + ", "
		    + std::string(gsl_strerror(status)));
  }
}

template<typename Ptr, typename Func, typename... Args>
void GslWrappers::callGSLAlloc(Ptr& ptr, Func&& gslFunction, Args&&... args) {
  ptr = gslFunction(std::forward<Args>(args)...);
  if (!ptr) {
    MPI::throwError("GSL error: allocation error");
  }
}

// -----------------------------------------------------------------
// Interpolator class
// -----------------------------------------------------------------

// Constructors
Interpolator1D::Interpolator1D(const vector<double> &x,
			       const vector<double> &y) {
  assert(x.size() == y.size());
  setup(x[0], y[0], x.size());
}

Interpolator1D::Interpolator1D(const double &x,
			       const double &y,
			       const size_t n_) {
  setup(x, y, n_);
}

Interpolator1D::Interpolator1D() {
  n = 0;
  spline = nullptr;
  acc = nullptr;
}

// Destructor
Interpolator1D::~Interpolator1D(){
  if (spline) gsl_spline_free(spline);
  if (acc) gsl_interp_accel_free(acc);
}

// Setup interpolator
void Interpolator1D::setup(const double &x,
			   const double &y,
			   const size_t n_) {
  n = n_;
  cutoff = *(&x + n - 1);
  callGSLAlloc(spline, gsl_spline_alloc, gsl_interp_cspline, n);
  callGSLAlloc(acc, gsl_interp_accel_alloc);
  callGSLFunction(gsl_spline_init, spline, &x, &y, n);
}

// Reset existing interpolator
void Interpolator1D::reset(const double &x,
			   const double &y,
			   const size_t n_) {
  if (spline) gsl_spline_free(spline);
  if (acc) gsl_interp_accel_free(acc);
  setup(x, y, n_);
}

// Evaluate interpolation
double Interpolator1D::eval(const double& x) const {
  double out;
  callGSLFunction(gsl_spline_eval_e, spline, (x < cutoff) ? x : cutoff, acc, &out);
  return out;
}

// -----------------------------------------------------------------
// Interpolator2D class
// -----------------------------------------------------------------

// Constructors    
Interpolator2D::Interpolator2D(const double &x,
			       const double &y,
			       const double &z,
			       const int nx_,
			       const int ny_) {
  setup(x, y, z, nx_, ny_);
}

Interpolator2D::Interpolator2D() {
  nx = 0;
  ny = 0;
  spline = nullptr;
  xacc = nullptr;
  yacc = nullptr;
}

// Destructor
Interpolator2D::~Interpolator2D(){
  gsl_spline2d_free(spline);
  gsl_interp_accel_free(xacc);
  gsl_interp_accel_free(yacc);
}

// Setup interpolator
void Interpolator2D::setup(const double &x,
			   const double &y,
			   const double &z,
			   const int nx_,
			   const int ny_) {
  nx = nx_;
  ny = ny_;
  callGSLAlloc(spline, gsl_spline2d_alloc, gsl_interp2d_bicubic, nx, ny);
  callGSLAlloc(xacc, gsl_interp_accel_alloc);
  callGSLAlloc(yacc, gsl_interp_accel_alloc);
  // Ensure that z is stored in the correct order
  double *za = (double*)malloc(nx * ny * sizeof(double));
  for (size_t i = 0; i < nx; ++i) {
    for (size_t j = 0; j < ny; ++j) {
      callGSLFunction(gsl_spline2d_set, spline, za, i, j, *(&z + j + i*ny));
    }
  }
  callGSLFunction(gsl_spline2d_init, spline, &x, &y, za, nx, ny);
  free(za);
}

// Reset existing interpolator
void Interpolator2D::reset(const double &x,
			   const double &y,
			   const double &z,
			   const int nx_,
			   const int ny_) {
  if (spline) gsl_spline2d_free(spline);
  if (xacc) gsl_interp_accel_free(xacc);
  if (yacc) gsl_interp_accel_free(yacc);
  setup(x, y, z, nx_, ny_);
}

// Evaluate interpolation
double Interpolator2D::eval(const double& x,
			    const double& y) const {
  double out;
  callGSLFunction(gsl_spline2d_eval_e, spline, x, y, xacc, yacc, &out);
  return out;
};

// -----------------------------------------------------------------
// BrentRootSolver class
// -----------------------------------------------------------------

// Constructor
BrentRootSolver::BrentRootSolver() : rst(gsl_root_fsolver_brent) { 
  callGSLAlloc(rs, gsl_root_fsolver_alloc, rst) ;
}

// Destructor 
BrentRootSolver::~BrentRootSolver() {
  gsl_root_fsolver_free(rs);
}

// Invoke root solver
void BrentRootSolver::solve(const function<double(double)>& func,
			    const vector<double>& guess){
  // Set up function
  GslFunctionWrap<decltype(func)> Fp(func);
  F = static_cast<gsl_function*>(&Fp);
  // Set up solver
  callGSLFunction(gsl_root_fsolver_set, rs, F, guess.at(0), guess.at(1));
  // Call solver
  do{
    callGSLFunction(gsl_root_fsolver_iterate, rs);
    sol = gsl_root_fsolver_root(rs);
    double solLo = gsl_root_fsolver_x_lower(rs);
    double solHi = gsl_root_fsolver_x_upper(rs);
    status = gsl_root_test_interval(solLo, solHi, 0, relErr);
    iter++;
  } while (status == GSL_CONTINUE && iter < maxIter);
  // Check if the solver managed to find a solution
  if (status != GSL_SUCCESS) {
    MPI::throwError("The brent root solver "
		    "did not converge to the desired accuracy.");
  }
}

// -----------------------------------------------------------------
// SecantSolver class
// -----------------------------------------------------------------

void SecantSolver::solve(const function<double(double)>& func,
			 const vector<double>& guess){
  // Set up solver
  double x0 = guess.at(0);
  double x1 = guess.at(1);
  double fx0;
  double fx1 = func(x0);
  // Call solver
  do{
    fx0 = fx1;
    fx1 = func(x1);
    sol = x1 - fx1 * (x1 - x0) / (fx1 - fx0);
    if ( abs(sol - x1) < abs(sol) * relErr) { status = GSL_SUCCESS; }
    x0 = x1;
    x1 = sol;
    iter++;
  } while (status == GSL_CONTINUE && iter < maxIter);
  // Check if the solver managed to find a solution
  if (status != GSL_SUCCESS) {
    MPI::throwError("The secant root solver "
		    "did not converge to the desired accuracy.");
  }
}



// -----------------------------------------------------------------
// Integrator1D class
// -----------------------------------------------------------------

// Constructor
Integrator1D::Integrator1D(const double &relErr_) : limit(100), relErr(relErr_) {
  callGSLAlloc(wsp, gsl_integration_cquad_workspace_alloc, limit);
}

// Destructor
Integrator1D::~Integrator1D(){
  gsl_integration_cquad_workspace_free(wsp);
}

// Compute integral
void Integrator1D::compute(const function<double(double)>& func,
			   const double& xMin,
			   const double& xMax){
  // Set up function
  GslFunctionWrap<decltype(func)> Fp(func);
  F = static_cast<gsl_function*>(&Fp);
  // Integrate
  callGSLFunction(gsl_integration_cquad,
		  F, xMin, xMax, 
		  0.0, relErr, 
		  wsp, &sol,
		  &err, &nEvals);
}

// -----------------------------------------------------------------
// Integrator1DFourier class
// -----------------------------------------------------------------

// Constructor
Integrator1DFourier::Integrator1DFourier(const double& r_,
					 const double& relErr_) : limit(1000), r(r_),
								  relErr(relErr_) {
  callGSLAlloc(wsp, gsl_integration_workspace_alloc, limit);
  callGSLAlloc(wspc, gsl_integration_workspace_alloc, limit);
  callGSLAlloc(qtab, gsl_integration_qawo_table_alloc, 0.0, 1.0, GSL_INTEG_SINE, limit);
}

// Destructor
Integrator1DFourier:: ~Integrator1DFourier(){
  gsl_integration_workspace_free(wsp);
  gsl_integration_workspace_free(wspc); 
  gsl_integration_qawo_table_free(qtab);
}

// Compute integral
void Integrator1DFourier::compute(const function<double(double)>& func){
  // Set up function
  GslFunctionWrap<decltype(func)> Fp(func);
  F = static_cast<gsl_function*>(&Fp);
  // Set wave-vector
  callGSLFunction(gsl_integration_qawo_table_set,
		  qtab, r, 1.0, GSL_INTEG_SINE);
  // Integrate
  callGSLFunction(gsl_integration_qawf,
		  F, 0.0, relErr, 
		  limit, wsp, wspc,
		  qtab, &sol, &err);
}


// -----------------------------------------------------------------
// Integrator1DSingular class
// -----------------------------------------------------------------

// Constructor
Integrator1DSingular::Integrator1DSingular(const double &relErr_) : limit(1000),
								    relErr(relErr_) {

  callGSLAlloc(wsp, gsl_integration_workspace_alloc, limit);
}

// Destructor
Integrator1DSingular::~Integrator1DSingular(){
  gsl_integration_workspace_free(wsp);
}

// Compute integral
void Integrator1DSingular::compute(const function<double(double)>& func,
				   std::vector<double>& singularPoints,
				   const double& xMin,
				   const double& xMax){
  // Set up function
  GslFunctionWrap<decltype(func)> Fp(func);
  F = static_cast<gsl_function*>(&Fp);
  // Integrate
  callGSLFunction(gsl_integration_qagp,
		  F, &singularPoints[0],
		  singularPoints.size(),
		  0.0, relErr, limit, wsp,
		  &sol, &err);
}

// -----------------------------------------------------------------
// Integrator1DSingular class
// -----------------------------------------------------------------

// Constructor
Integrator1DSingular::Integrator1DSingular(const double &relErr_) : limit(1000),
								    relErr(relErr_) {

  callGSLAlloc(wsp, gsl_integration_workspace_alloc, limit);
}

// Destructor
Integrator1DSingular::~Integrator1DSingular(){
  gsl_integration_workspace_free(wsp);
}

// Compute integral
void Integrator1DSingular::compute(const function<double(double)>& func,
				   std::vector<double>& singularPoints,
				   const double& xMin,
				   const double& xMax){
  // Set up function
  GslFunctionWrap<decltype(func)> Fp(func);
  F = static_cast<gsl_function*>(&Fp);
  // Integrate
  callGSLFunction(gsl_integration_qagp,
		  F, &singularPoints[0],
		  singularPoints.size(),
		  0.0, relErr, limit, wsp,
		  &sol, &err);
}

// -----------------------------------------------------------------
// Integrator2D class
// -----------------------------------------------------------------

// Compute integral
void Integrator2D::compute(const function<double(double)>& func1,
			   const function<double(double)>& func2,
			   const double& xMin,
			   const double& xMax,
			   const function<double(double)>& yMin,
			   const function<double(double)>& yMax,
			   const vector<double>& xGrid){
  const int nx = xGrid.size();
  function<double(double)> func;
  Interpolator1D itp;
  if (nx > 0) {
    // Level 2 integration (only evaluated at the points in xGrid)
    vector<double> sol2(nx);
    for (int i = 0; i < nx; ++i) {
      x = xGrid[i];
      itg2.compute(func2, yMin(x), yMax(x));
      sol2[i] = itg2.getSolution();
    }
    itp.reset(xGrid[0], sol2[0], nx);
    func = [&](const double& x_)->double {
      return func1(x_) * itp.eval(x_);
    };
  }
  else {
    // Level 2 integration (evaluated at arbitrary points) 
    func = [&](const double& x_)->double {
      x = x_;
      itg2.compute(func2, yMin(x_), yMax(x_));
      return func1(x_) * itg2.getSolution();
    };
  }
  // Level 1 integration
  itg1.compute(func, xMin, xMax);
  sol = itg1.getSolution();
}


void Integrator2D::compute(const function<double(double)>& func1,
			   const function<double(double)>& func2,
			   const double& xMin,
			   const double& xMax,
			   const double& yMin,
			   const double& yMax,
			   const vector<double>& xGrid){
  // Wrappers around yMin and yMax to avoid compiler warnings
  auto yMinTmp = [&](const double& x){(void)(x); return yMin; };
  auto yMaxTmp = [&](const double& x){(void)(x); return yMax; };
  compute(func1, func2, xMin, xMax, yMinTmp, yMaxTmp, xGrid);
}

<<<<<<< HEAD
=======

>>>>>>> 572dea78
// -----------------------------------------------------------------
// Integrator2DSingular class
// -----------------------------------------------------------------

// Compute integral
void Integrator2DSingular::compute(const function<double(double)>& func1,
				   const function<double(double)>& func2,
				   const double& xMin,
				   const double& xMax,
				   const function<double(double)>& yMin,
				   const function<double(double)>& yMax,
				   const vector<double>& xGrid,
				   vector<double>& singularPoints){
  const int nx = xGrid.size();
  function<double(double)> func;
  Interpolator1D itp;
  if (nx > 0) {
    // Level 2 integration (only evaluated at the points in xGrid)
    vector<double> sol2(nx);
    for (int i = 0; i < nx; ++i) {
      x = xGrid[i];
      itg2.compute(func2, yMin(x), yMax(x));
      sol2[i] = itg2.getSolution();
    }
    itp.reset(xGrid[0], sol2[0], nx);
    func = [&](const double& x_)->double {
      return func1(x_) * itp.eval(x_);
    };
  }
  else {
    // Level 2 integration (evaluated at arbitrary points) 
    func = [&](const double& x_)->double {
      x = x_;
      itg2.compute(func2, yMin(x_), yMax(x_));
      return func1(x_) * itg2.getSolution();
    };
  }
  // Level 1 integration
  itg1.compute(func, singularPoints, xMin, xMax);
  sol = itg1.getSolution();
}


void Integrator2DSingular::compute(const function<double(double)>& func1,
				   const function<double(double)>& func2,
				   const double& xMin,
				   const double& xMax,
				   const double& yMin,
				   const double& yMax,
				   const vector<double>& xGrid,
				   vector<double>& singularPoints){
  // Wrappers around yMin and yMax to avoid compiler warnings
  auto yMinTmp = [&](const double& x){(void)(x); return yMin; };
  auto yMaxTmp = [&](const double& x){(void)(x); return yMax; };
  compute(func1, func2, xMin, xMax, yMinTmp, yMaxTmp, xGrid, singularPoints);
}<|MERGE_RESOLUTION|>--- conflicted
+++ resolved
@@ -286,38 +286,6 @@
 		  qtab, &sol, &err);
 }
 
-
-// -----------------------------------------------------------------
-// Integrator1DSingular class
-// -----------------------------------------------------------------
-
-// Constructor
-Integrator1DSingular::Integrator1DSingular(const double &relErr_) : limit(1000),
-								    relErr(relErr_) {
-
-  callGSLAlloc(wsp, gsl_integration_workspace_alloc, limit);
-}
-
-// Destructor
-Integrator1DSingular::~Integrator1DSingular(){
-  gsl_integration_workspace_free(wsp);
-}
-
-// Compute integral
-void Integrator1DSingular::compute(const function<double(double)>& func,
-				   std::vector<double>& singularPoints,
-				   const double& xMin,
-				   const double& xMax){
-  // Set up function
-  GslFunctionWrap<decltype(func)> Fp(func);
-  F = static_cast<gsl_function*>(&Fp);
-  // Integrate
-  callGSLFunction(gsl_integration_qagp,
-		  F, &singularPoints[0],
-		  singularPoints.size(),
-		  0.0, relErr, limit, wsp,
-		  &sol, &err);
-}
 
 // -----------------------------------------------------------------
 // Integrator1DSingular class
@@ -406,10 +374,6 @@
   compute(func1, func2, xMin, xMax, yMinTmp, yMaxTmp, xGrid);
 }
 
-<<<<<<< HEAD
-=======
-
->>>>>>> 572dea78
 // -----------------------------------------------------------------
 // Integrator2DSingular class
 // -----------------------------------------------------------------
