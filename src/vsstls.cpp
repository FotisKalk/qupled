#include "util.hpp"
#include "numerics.hpp"
#include "input.hpp"
#include "vsstls.hpp"

using namespace std;

// -----------------------------------------------------------------
// VSStls class
// -----------------------------------------------------------------

double VSStls::computeAlpha() {
  // Compute the free energy integrand
  thermoProp.compute<VSStls>(in);
  // Free energy
  const vector<double> freeEnergyData = thermoProp.getFreeEnergyData();
  const double& fxc = freeEnergyData[0];
  const double& fxcr = freeEnergyData[1];
  const double& fxcrr = freeEnergyData[2];
  const double& fxct = freeEnergyData[3];
  const double& fxctt = freeEnergyData[4];
  const double& fxcrt = freeEnergyData[5];
  // Internal energy
  const vector<double> internalEnergyData = thermoProp.getInternalEnergyData();
  const double& uint = internalEnergyData[0];
  const double& uintr = internalEnergyData[1];
  const double& uintt = internalEnergyData[2];
  // Alpha
  double numer = 2 * fxc - (1.0/6.0) * fxcrr + (4.0/3.0) * fxcr;
  double denom =  uint + (1.0/3.0) * uintr;
  if (in.getDegeneracy() > 0.0) {
    numer += - (2.0/3.0) * fxctt
             - (2.0/3.0) * fxcrt
             + (1.0/3.0) * fxct;
    denom += (2.0/3.0) * uintt;
  }
  return numer/denom;
}

void VSStls::updateSolution() {
  // Update the structural properties used for output
  const auto& stls = thermoProp.getStructProp<StlsCSR>();
  slfc = stls.getSlfc();
  ssf = stls.getSsf();
}


// -----------------------------------------------------------------
// StructProp class
// -----------------------------------------------------------------

void StructProp::doIterations() {
  const auto& in = csr[0].in;
  const int maxIter = in.getNIter();
  const int ompThreads = in.getNThreads();
  const double minErr = in.getErrMin();
  double err = 1.0;
  int counter = 0;
  // Define initial guess
  for (auto& c : csr) { c.initialGuess(); }
  // Iteration to solve for the structural properties
  const bool useOMP = ompThreads > 1;
  while (counter < maxIter+1 && err > minErr ) {
    // Compute new solution and error
    #pragma omp parallel num_threads(ompThreads) if (useOMP)
    {
      #pragma omp for
      for (auto& c : csr) {
	c.computeSsf();
	c.computeSlfcStls();
      }
      #pragma omp for
<<<<<<< HEAD
      for (auto& c : csr) {
	c.computeSlfc();
	c.updateSolution();
      }
    }
    counter++;
    // Compute the error only for the central state point (rs, theta)
    err = csr[RS_THETA].computeError();
=======
      for (size_t i = 0; i < stls.size(); ++i) {
	auto& s = stls[i];
	s.computeSlfc();
	if (i == RS_THETA) { err = s.computeError(); }
	s.updateSolution();
      }
    }
    counter++;
>>>>>>> 05c1e318
  }
  printf("Alpha = %.5e, Residual error "
	 "(structural properties) = %.5e\n", csr[RS_THETA].alpha, err);
}

// -----------------------------------------------------------------
// StlsCSR class
// -----------------------------------------------------------------

void StlsCSR::computeSlfcStls() {
  Stls::computeSlfc();
  lfc = slfcNew;
}

void StlsCSR::computeSlfc() {
  // Check that alpha has been set to a value that is not the default
  assert(alpha != DEFAULT_ALPHA);
  // Derivative contributions
  const double& rs = in.getCoupling();
  //const double& theta = in.getDegeneracy();
  const double& theta = 0.0;
  const double& dx = in.getWaveVectorGridRes();
  const double& drs = in.getCouplingResolution();
  const double& dTheta = in.getDegeneracyResolution();
  const vector<double>& rsUp = *lfcRsUp;
  const vector<double>& rsDown = *lfcRsDown;
  const vector<double>& thetaUp = *lfcThetaUp;
  const vector<double>& thetaDown = *lfcThetaDown;
  const double a_drs = alpha * rs / (6.0 * drs);
  const double a_dx = alpha/(6.0 * dx);
  const double a_dt = alpha * theta / (3.0 * dTheta);
  const size_t nx = wvg.size();
  // Wave-vector derivative
  slfcNew[0] -= a_dx * wvg[0] * getDerivative(lfc, 0, FORWARD);
  for (size_t i = 1; i < nx - 1; ++i) {
    slfcNew[i] -= a_dx * wvg[i] * getDerivative(lfc, i, CENTERED);
  }
  slfcNew[nx - 1] -= a_dx * wvg[nx - 1] * getDerivative(lfc, nx - 1, BACKWARD);
  // Coupling parameter contribution
  if (rs > 0.0) {
    for (size_t i = 0; i < nx; ++i) {
      slfcNew[i] -= a_drs * CSR::getDerivative(lfc[i], rsUp[i],
					       rsDown[i], dTypeRs);
    }
  }
  // Degeneracy parameter contribution
  if (theta > 0.0) {
    for (size_t i = 0; i < nx; ++i) {
      slfcNew[i] -= a_dt * CSR::getDerivative(lfc[i], thetaUp[i],
					      thetaDown[i], dTypeTheta);
    }
  }
}

double StlsCSR::getDerivative(const vector<double>& f,
			      const size_t& idx,
			      const Derivative& type) {
  // NOTE: If T does not have an operator[] this method would not compile
  switch(type) {
  case BACKWARD:
    assert(idx >= 2);
    return CSR::getDerivative(f[idx], f[idx - 1], f[idx - 2], type);
    break;
  case CENTERED:
    assert(idx >= 1 && idx < f.size() - 1);
    return CSR::getDerivative(f[idx], f[idx + 1], f[idx - 1], type);
    break;
  case FORWARD:
    assert(idx < f.size() - 2);
    return CSR::getDerivative(f[idx], f[idx + 1], f[idx + 2], type);
    break;
  default:
    assert(false);
    return -1;
    break;
  }
}<|MERGE_RESOLUTION|>--- conflicted
+++ resolved
@@ -70,25 +70,14 @@
 	c.computeSlfcStls();
       }
       #pragma omp for
-<<<<<<< HEAD
-      for (auto& c : csr) {
+      for (size_t i = 0; i < csr.size(); ++i) {
+	auto& c = csr[i];
 	c.computeSlfc();
+	if (i == RS_THETA) { err = c.computeError(); }
 	c.updateSolution();
       }
     }
     counter++;
-    // Compute the error only for the central state point (rs, theta)
-    err = csr[RS_THETA].computeError();
-=======
-      for (size_t i = 0; i < stls.size(); ++i) {
-	auto& s = stls[i];
-	s.computeSlfc();
-	if (i == RS_THETA) { err = s.computeError(); }
-	s.updateSolution();
-      }
-    }
-    counter++;
->>>>>>> 05c1e318
   }
   printf("Alpha = %.5e, Residual error "
 	 "(structural properties) = %.5e\n", csr[RS_THETA].alpha, err);
